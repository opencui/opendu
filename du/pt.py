--- conflicted
+++ resolved
@@ -208,10 +208,7 @@
     def __init__(self, build_dataset):
         self.tuner = PromptTuner()
         self.model = AutoModelForCausalLM.from_pretrained(self.tuner.model_name_or_path)
-<<<<<<< HEAD
         self.build_dataset = build_dataset
-=======
->>>>>>> d351eadf
 
     def train(self):
         # prepare the dataset.
